--- conflicted
+++ resolved
@@ -11,12 +11,9 @@
 import sys
 import os
 import re
-<<<<<<< HEAD
+import enum
 import psutil
 import subprocess
-=======
-import enum
->>>>>>> 4a9fb39a
 
 def resource_path(relative_path):
     """ Get absolute path to resource """
@@ -123,11 +120,7 @@
         self.serial.flushInput()
 
     def close(self):
-<<<<<<< HEAD
         """ This function is used to close the connection to the GRBL controller."""
-=======
-        """ This function is used to close the serial connection to the GRBL controller."""
->>>>>>> 4a9fb39a
         self.serial.close()
 
     def readSettings(self):
@@ -177,12 +170,8 @@
         time.sleep(0.1)
         response = self.serial.read_all().decode('utf-8').replace('\r', '')
         if response != 'ok\n':
-<<<<<<< HEAD
             raise Exception(f"Error waiting for home")
         print("Machine homed")
-=======
-            raise Exception(f"Error writing setting {key}={value}. Response was {response}")
->>>>>>> 4a9fb39a
 
 class ArduinoInterface:
     """ This class is used to interface with the Arduino board."""
@@ -327,18 +316,6 @@
         else:
             self.arduino.writeValue("laser", "0")
 
-<<<<<<< HEAD
-def killProgramByName(name):
-    """ This function is used to kill a specific controller program.
-    Args:
-        name: The name (used by the OS) of the executable to kill.
-    """
-    # List all running processes
-    for proc in psutil.process_iter():
-        if proc.name() == name:
-            print(f"Killing {proc.name()}")
-            proc.kill()
-=======
 class ManualGui:
     """ This class is used to create the GUI for the CNC controller in manual mode."""
     def __init__(self, cnc):
@@ -360,7 +337,17 @@
     def update(self):
         self.window.update_idletasks()
         self.window.update()
->>>>>>> 4a9fb39a
+
+def killProgramByName(name):
+    """ This function is used to kill a specific controller program.
+    Args:
+        name: The name (used by the OS) of the executable to kill.
+    """
+    # List all running processes
+    for proc in psutil.process_iter():
+        if proc.name() == name:
+            print(f"Killing {proc.name()}")
+            proc.kill()
 
 def runCNC():
     """ This function is used to run the CNC controller program."""
@@ -383,7 +370,6 @@
 
     # Then we connect to the arduino and grbl controllers
     cnc = CNC(args.grbl_port, args.arduino_port)
-<<<<<<< HEAD
 
     # Now what we do depends on the mode
     if args.laser:
@@ -429,12 +415,13 @@
     settings = cnc.grbl.readSettings()
     print("GRBL settings:")
     print(settings)
-=======
+ 
+
+
     # settings = cnc.grbl.readSettings()
     # print("GRBL settings:")
     # print(settings)
     # cnc.grbl.close()
->>>>>>> 4a9fb39a
     status = cnc.arduino.readStatus()
     print("Arduino status:")
     print(status)
